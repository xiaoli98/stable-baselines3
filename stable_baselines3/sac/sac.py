--- conflicted
+++ resolved
@@ -433,30 +433,6 @@
             )
         return super()._setup_model()
 
-<<<<<<< HEAD
-            replay_ob = replay_data.observations
-            # add subpolicies output to replay data
-            pool_out = self.policy.get_pool_out(replay_ob, deterministic=True)
-            flatten_pool_out = th.flatten(th.permute(pool_out, (1,0,2)), start_dim=1)
-            if not th.is_tensor(replay_ob):
-                replay_ob = np.reshape(replay_ob, (replay_ob.shape[0],-1))
-                replay_ob = np.concatenate([replay_ob, flatten_pool_out.cpu()], axis=1)
-                replay_ob = th.as_tensor(replay_ob)
-            else:
-                replay_ob = th.flatten(replay_ob, start_dim=1)
-                replay_ob = th.concat([replay_ob, flatten_pool_out], dim=1)
-            
-            replay_next_ob = replay_data.next_observations
-            pool_out = self.policy.get_pool_out(replay_next_ob, deterministic=True)
-            flatten_pool_out = th.flatten(th.permute(pool_out, (1,0,2)), start_dim=1)
-            if not th.is_tensor(replay_next_ob):
-                replay_next_ob = np.reshape(replay_next_ob, (replay_next_ob.shape[0],-1))
-                replay_next_ob = np.concatenate([replay_next_ob, flatten_pool_out.cpu()], axis=1)
-                replay_next_ob = th.as_tensor(replay_next_ob)
-            else:
-                replay_next_ob = th.flatten(replay_next_ob, start_dim=1)
-                replay_next_ob = th.concat([replay_next_ob, flatten_pool_out], dim=1)
-=======
     def learn(
         self: SelfSAC,
         total_timesteps: int,
@@ -476,7 +452,6 @@
             flatten_pool_out = th.flatten(th.permute(pool_out, (1,0,2)), start_dim=1)
             self._last_obs = th.cat([master_obs, flatten_pool_out], dim=1)
             self._last_pool_out = pool_out
->>>>>>> a4aa2449
             
             self._last_episode_starts = np.ones((self.env.num_envs,), dtype=bool)
             # Retrieve unnormalized observation for saving into the buffer
@@ -524,23 +499,6 @@
             unscaled_action = self.policy.weighted_action(self._last_pool_out, weights)
             # unscaled_action, weights, _ = self.predict(self._last_obs, deterministic=False)
         action = unscaled_action
-<<<<<<< HEAD
-        # Rescale the action from [low, high] to [-1, 1]
-        # if isinstance(self.action_space, spaces.Box):
-        #     scaled_action = self.policy.scale_action(unscaled_action)
-        #     # Add noise to the action (improve exploration)
-        #     if action_noise is not None:
-        #         scaled_action = np.clip(scaled_action + action_noise(), -1, 1)
-
-        #     # We store the scaled action in the buffer
-        #     buffer_action = scaled_action
-        #     action = self.policy.unscale_action(scaled_action)
-        # else:
-        #     # Discrete case, no need to normalize or clip
-        #     buffer_action = unscaled_action
-        #     action = buffer_action
-        return action, weights
-=======
         return action, weights
 
     def _store_transition(
@@ -716,5 +674,4 @@
                         self._dump_logs()
         callback.on_rollout_end()
 
-        return RolloutReturn(num_collected_steps * env.num_envs, num_collected_episodes, continue_training)
->>>>>>> a4aa2449
+        return RolloutReturn(num_collected_steps * env.num_envs, num_collected_episodes, continue_training)